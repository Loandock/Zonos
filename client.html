<!DOCTYPE html>
<html lang="en">
<head>
    <meta charset="UTF-8">
    <meta name="viewport" content="width=device-width, initial-scale=1.0">
    <title>Zonos Streaming TTS Client</title>
    <style>
        body {
            font-family: Arial, sans-serif;
            max-width: 800px;
            margin: 0 auto;
            padding: 20px;
        }
        textarea {
            width: 100%;
            height: 100px;
            margin-bottom: 10px;
        }
        button {
            padding: 10px 15px;
            background-color: #4CAF50;
            color: white;
            border: none;
            cursor: pointer;
            margin-right: 10px;
        }
        button:disabled {
            background-color: #cccccc;
        }
        .status {
            margin-top: 20px;
            padding: 10px;
            background-color: #f0f0f0;
        }
        #audioContainer {
            margin-top: 20px;
        }
        .metrics {
            margin-top: 10px;
            font-size: 0.9em;
            color: #666;
        }
        .progress-container {
            width: 100%;
            background-color: #f1f1f1;
            margin-top: 10px;
            border-radius: 4px;
            display: none;
        }
        .progress-bar {
            height: 20px;
            background-color: #4CAF50;
            border-radius: 4px;
            width: 0%;
            transition: width 0.3s;
        }
    </style>
</head>
<body>
    <h1>Zonos H100 Optimized TTS</h1>
    
    <div>
        <label for="textInput">Type text to speak in real-time:</label>
        <textarea id="textInput" placeholder="Start typing to generate speech..."></textarea>
    </div>
    
    <div>
        <label for="languageSelect">Language:</label>
        <select id="languageSelect">
            <option value="en-us">English (US)</option>
            <option value="fr-fr">French</option>
            <option value="de">German</option>
            <option value="ja">Japanese</option>
            <option value="cmn">Chinese (Mandarin)</option>
        </select>
    </div>
    
<<<<<<< HEAD
    <button id="startBtn">Start Session</button>
    <button id="endBtn" disabled>End Session</button>
=======
    <button id="generateBtn">Generate Speech</button>
>>>>>>> dcf0a8f4
    
    <div class="status" id="status">Ready</div>
    <div class="progress-container" id="progressContainer">
        <div class="progress-bar" id="progressBar"></div>
    </div>
    <div class="metrics" id="metrics"></div>
    
    <div id="audioContainer"></div>
    
    <script>
        let socket;
        let audioChunks = [];
        let isPlaying = false;
        let audioContext;
        let currentAudioElement = null;
<<<<<<< HEAD
        let sessionActive = false;
        let lastSentText = "";
        let typingTimer;
=======
        let generationStartTime = 0;
        let totalAudioDuration = 0;
        let receivedChunks = 0;
>>>>>>> dcf0a8f4
        
        const startBtn = document.getElementById('startBtn');
        const endBtn = document.getElementById('endBtn');
        const textInput = document.getElementById('textInput');
        const languageSelect = document.getElementById('languageSelect');
        const statusDiv = document.getElementById('status');
        const audioContainer = document.getElementById('audioContainer');
        const metricsDiv = document.getElementById('metrics');
        const progressContainer = document.getElementById('progressContainer');
        const progressBar = document.getElementById('progressBar');
        
        // Initialize audio context on user interaction
        function initAudioContext() {
            if (!audioContext) {
                audioContext = new (window.AudioContext || window.webkitAudioContext)();
            }
        }
        
        function connectWebSocket() {
            // Connect to the WebSocket server
            const protocol = window.location.protocol === 'https:' ? 'wss:' : 'ws:';
            const host = window.location.hostname || 'localhost';
            const port = 8765;
            const wsUrl = `${protocol}//${host}:${port}`;
            socket = new WebSocket(wsUrl);
            
            socket.onopen = function() {
                statusDiv.textContent = 'Connected to server';
                startBtn.disabled = false;
            };
            
            socket.onclose = function() {
                statusDiv.textContent = 'Disconnected from server';
<<<<<<< HEAD
                startBtn.disabled = true;
                endBtn.disabled = true;
                sessionActive = false;
=======
                generateBtn.disabled = true;
                setTimeout(connectWebSocket, 3000); // Try to reconnect
>>>>>>> dcf0a8f4
            };
            
            socket.onerror = function(error) {
                statusDiv.textContent = 'WebSocket error: ' + error.message;
                startBtn.disabled = true;
                endBtn.disabled = true;
                sessionActive = false;
            };
            
            socket.onmessage = function(event) {
                // Check if the message is JSON metadata or binary audio data
                if (typeof event.data === 'string') {
                    try {
                        const data = JSON.parse(event.data);
                        if (data.type === 'metadata') {
                            statusDiv.textContent = `Generating audio for: "${data.text.substring(0, 50)}${data.text.length > 50 ? '...' : ''}"`;
                            generationStartTime = performance.now();
                            totalAudioDuration = 0;
                            receivedChunks = 0;
                            progressContainer.style.display = 'block';
                            progressBar.style.width = '0%';
                        } else if (data.type === 'end') {
                            const generationTime = (performance.now() - generationStartTime) / 1000;
                            const speedup = totalAudioDuration / generationTime;
                            
                            statusDiv.textContent = 'Generation complete';
<<<<<<< HEAD
                        } else if (data.type === 'error') {
                            statusDiv.textContent = 'Error: ' + data.message;
                        } else if (data.type === 'session_started') {
                            statusDiv.textContent = 'Session started. Start typing!';
                            sessionActive = true;
                            startBtn.disabled = true;
                            endBtn.disabled = false;
                            textInput.focus();
                        } else if (data.type === 'session_ended') {
                            statusDiv.textContent = 'Session ended';
                            sessionActive = false;
                            startBtn.disabled = false;
                            endBtn.disabled = true;
=======
                            metricsDiv.textContent = `Generated ${totalAudioDuration.toFixed(2)}s of audio in ${generationTime.toFixed(2)}s (${speedup.toFixed(1)}x realtime)`;
                            generateBtn.disabled = false;
                            progressBar.style.width = '100%';
                            
                            // Create a single audio element with all chunks
                            if (audioChunks.length > 0) {
                                const combinedBlob = new Blob(audioChunks, { type: 'audio/mp3' });
                                const audioUrl = URL.createObjectURL(combinedBlob);
                                
                                // Create audio element
                                const audio = new Audio(audioUrl);
                                audio.controls = true;
                                
                                // Clean up previous audio elements
                                while (audioContainer.firstChild) {
                                    const oldUrl = audioContainer.firstChild.src;
                                    URL.revokeObjectURL(oldUrl);
                                    audioContainer.removeChild(audioContainer.firstChild);
                                }
                                
                                audioContainer.appendChild(audio);
                                
                                // Auto-play
                                audio.play().catch(err => {
                                    console.error('Error auto-playing audio:', err);
                                });
                            }
                            
                            // Reset for next generation
                            audioChunks = [];
                        } else if (data.type === 'error') {
                            statusDiv.textContent = 'Error: ' + data.message;
                            generateBtn.disabled = false;
                            progressContainer.style.display = 'none';
>>>>>>> dcf0a8f4
                        }
                    } catch (e) {
                        console.error('Error parsing JSON:', e);
                    }
                } else {
                    // Binary audio data - collect chunks
                    receivedChunks++;
                    audioChunks.push(event.data);
                    
                    // Estimate audio duration (rough approximation)
                    // MP3 bitrate varies, but we can estimate ~128kbps
                    const chunkSizeBytes = event.data.size;
                    const estimatedDurationSec = chunkSizeBytes * 8 / (128 * 1000);
                    totalAudioDuration += estimatedDurationSec;
                    
                    // Update progress (rough approximation)
                    const progress = Math.min(receivedChunks * 10, 90); // Cap at 90% until complete
                    progressBar.style.width = progress + '%';
                    
                    statusDiv.textContent = `Received chunk ${receivedChunks}`;
                }
            };
        }
        
<<<<<<< HEAD
        function playNextInQueue() {
            if (audioQueue.length === 0) {
                isPlaying = false;
                return;
            }
            
            isPlaying = true;
            const audioUrl = audioQueue.shift();
            
            // Create audio element
            const audio = new Audio(audioUrl);
            currentAudioElement = audio;
            
            // Clean up previous audio elements to avoid memory leaks
            while (audioContainer.firstChild) {
                const oldUrl = audioContainer.firstChild.src;
                URL.revokeObjectURL(oldUrl);
                audioContainer.removeChild(audioContainer.firstChild);
            }
            
            audioContainer.appendChild(audio);
            
            audio.onended = function() {
                URL.revokeObjectURL(audioUrl);
                playNextInQueue();
            };
            
            audio.onerror = function() {
                console.error('Error playing audio');
                URL.revokeObjectURL(audioUrl);
                playNextInQueue();
            };
            
            audio.play().catch(err => {
                console.error('Error playing audio:', err);
                playNextInQueue();
            });
        }
        
        // Handle text input changes with debounce
        textInput.addEventListener('input', function() {
            if (!sessionActive) return;
            
            clearTimeout(typingTimer);
            
            // Set a timer to send the text after a short delay
            typingTimer = setTimeout(function() {
                const currentText = textInput.value;
                const newText = currentText.substring(lastSentText.length);
                
                if (newText.length > 0) {
                    // Send only the new text
                    const data = {
                        type: 'add_text',
                        text: newText
                    };
                    console.log("Sending:", JSON.stringify(data));
                    socket.send(JSON.stringify(data));
                    
                    lastSentText = currentText;
                }
            }, 100); // 100ms debounce
        });
        
        startBtn.addEventListener('click', function() {
=======
        generateBtn.addEventListener('click', function() {
>>>>>>> dcf0a8f4
            initAudioContext();
            
            // Clear any existing audio
            audioChunks = [];
            if (currentAudioElement) {
                currentAudioElement.pause();
                currentAudioElement = null;
            }
            
            while (audioContainer.firstChild) {
                const oldUrl = audioContainer.firstChild.src;
                URL.revokeObjectURL(oldUrl);
                audioContainer.removeChild(audioContainer.firstChild);
            }
            
<<<<<<< HEAD
            // Reset text tracking
            textInput.value = "";
            lastSentText = "";
=======
            generateBtn.disabled = true;
            statusDiv.textContent = 'Generating...';
            metricsDiv.textContent = '';
            progressContainer.style.display = 'block';
            progressBar.style.width = '0%';
>>>>>>> dcf0a8f4
            
            // Start a new session
            const data = {
                type: 'start_session',
                language: languageSelect.value
            };
            console.log("Sending:", JSON.stringify(data));
            socket.send(JSON.stringify(data));
        });
        
        endBtn.addEventListener('click', function() {
            // End the current session
            const data = {
                type: 'end_session'
            };
            console.log("Sending:", JSON.stringify(data));
            socket.send(JSON.stringify(data));
            
<<<<<<< HEAD
            endBtn.disabled = true;
            sessionActive = false;
=======
            // Send the request
            socket.send(JSON.stringify(requestData));
>>>>>>> dcf0a8f4
        });
        
        // Connect when the page loads
        window.addEventListener('load', connectWebSocket);
    </script>
</body>
</html><|MERGE_RESOLUTION|>--- conflicted
+++ resolved
@@ -75,12 +75,11 @@
         </select>
     </div>
     
-<<<<<<< HEAD
-    <button id="startBtn">Start Session</button>
-    <button id="endBtn" disabled>End Session</button>
-=======
-    <button id="generateBtn">Generate Speech</button>
->>>>>>> dcf0a8f4
+    <div>
+        <button id="startBtn">Start Session</button>
+        <button id="endBtn" disabled>End Session</button>
+        <button id="generateBtn">Generate Speech</button>
+    </div>
     
     <div class="status" id="status">Ready</div>
     <div class="progress-container" id="progressContainer">
@@ -96,18 +95,16 @@
         let isPlaying = false;
         let audioContext;
         let currentAudioElement = null;
-<<<<<<< HEAD
         let sessionActive = false;
         let lastSentText = "";
         let typingTimer;
-=======
         let generationStartTime = 0;
         let totalAudioDuration = 0;
         let receivedChunks = 0;
->>>>>>> dcf0a8f4
         
         const startBtn = document.getElementById('startBtn');
         const endBtn = document.getElementById('endBtn');
+        const generateBtn = document.getElementById('generateBtn');
         const textInput = document.getElementById('textInput');
         const languageSelect = document.getElementById('languageSelect');
         const statusDiv = document.getElementById('status');
@@ -134,24 +131,23 @@
             socket.onopen = function() {
                 statusDiv.textContent = 'Connected to server';
                 startBtn.disabled = false;
+                generateBtn.disabled = false;
             };
             
             socket.onclose = function() {
                 statusDiv.textContent = 'Disconnected from server';
-<<<<<<< HEAD
                 startBtn.disabled = true;
                 endBtn.disabled = true;
+                generateBtn.disabled = true;
                 sessionActive = false;
-=======
-                generateBtn.disabled = true;
                 setTimeout(connectWebSocket, 3000); // Try to reconnect
->>>>>>> dcf0a8f4
             };
             
             socket.onerror = function(error) {
                 statusDiv.textContent = 'WebSocket error: ' + error.message;
                 startBtn.disabled = true;
                 endBtn.disabled = true;
+                generateBtn.disabled = true;
                 sessionActive = false;
             };
             
@@ -172,28 +168,13 @@
                             const speedup = totalAudioDuration / generationTime;
                             
                             statusDiv.textContent = 'Generation complete';
-<<<<<<< HEAD
-                        } else if (data.type === 'error') {
-                            statusDiv.textContent = 'Error: ' + data.message;
-                        } else if (data.type === 'session_started') {
-                            statusDiv.textContent = 'Session started. Start typing!';
-                            sessionActive = true;
-                            startBtn.disabled = true;
-                            endBtn.disabled = false;
-                            textInput.focus();
-                        } else if (data.type === 'session_ended') {
-                            statusDiv.textContent = 'Session ended';
-                            sessionActive = false;
-                            startBtn.disabled = false;
-                            endBtn.disabled = true;
-=======
                             metricsDiv.textContent = `Generated ${totalAudioDuration.toFixed(2)}s of audio in ${generationTime.toFixed(2)}s (${speedup.toFixed(1)}x realtime)`;
                             generateBtn.disabled = false;
                             progressBar.style.width = '100%';
                             
                             // Create a single audio element with all chunks
                             if (audioChunks.length > 0) {
-                                const combinedBlob = new Blob(audioChunks, { type: 'audio/mp3' });
+                                const combinedBlob = new Blob(audioChunks, { type: 'audio/wav' });
                                 const audioUrl = URL.createObjectURL(combinedBlob);
                                 
                                 // Create audio element
@@ -220,8 +201,22 @@
                         } else if (data.type === 'error') {
                             statusDiv.textContent = 'Error: ' + data.message;
                             generateBtn.disabled = false;
+                            startBtn.disabled = false;
+                            endBtn.disabled = sessionActive;
                             progressContainer.style.display = 'none';
->>>>>>> dcf0a8f4
+                        } else if (data.type === 'session_started') {
+                            statusDiv.textContent = 'Session started. Start typing!';
+                            sessionActive = true;
+                            startBtn.disabled = true;
+                            endBtn.disabled = false;
+                            generateBtn.disabled = true;
+                            textInput.focus();
+                        } else if (data.type === 'session_ended') {
+                            statusDiv.textContent = 'Session ended';
+                            sessionActive = false;
+                            startBtn.disabled = false;
+                            endBtn.disabled = true;
+                            generateBtn.disabled = false;
                         }
                     } catch (e) {
                         console.error('Error parsing JSON:', e);
@@ -232,9 +227,9 @@
                     audioChunks.push(event.data);
                     
                     // Estimate audio duration (rough approximation)
-                    // MP3 bitrate varies, but we can estimate ~128kbps
+                    // WAV format is much more predictable than MP3
                     const chunkSizeBytes = event.data.size;
-                    const estimatedDurationSec = chunkSizeBytes * 8 / (128 * 1000);
+                    const estimatedDurationSec = chunkSizeBytes / (44100 * 2); // 16-bit mono at 44.1kHz
                     totalAudioDuration += estimatedDurationSec;
                     
                     // Update progress (rough approximation)
@@ -246,7 +241,6 @@
             };
         }
         
-<<<<<<< HEAD
         function playNextInQueue() {
             if (audioQueue.length === 0) {
                 isPlaying = false;
@@ -312,9 +306,6 @@
         });
         
         startBtn.addEventListener('click', function() {
-=======
-        generateBtn.addEventListener('click', function() {
->>>>>>> dcf0a8f4
             initAudioContext();
             
             // Clear any existing audio
@@ -330,42 +321,62 @@
                 audioContainer.removeChild(audioContainer.firstChild);
             }
             
-<<<<<<< HEAD
             // Reset text tracking
             textInput.value = "";
             lastSentText = "";
-=======
+            
+            // Start a new session
+            const data = {
+                type: 'start_session',
+                language: languageSelect.value
+            };
+            console.log("Sending:", JSON.stringify(data));
+            socket.send(JSON.stringify(data));
+        });
+        
+        endBtn.addEventListener('click', function() {
+            // End the current session
+            const data = {
+                type: 'end_session'
+            };
+            console.log("Sending:", JSON.stringify(data));
+            socket.send(JSON.stringify(data));
+            
+            endBtn.disabled = true;
+            sessionActive = false;
+        });
+        
+        generateBtn.addEventListener('click', function() {
+            initAudioContext();
+            
+            // Clear any existing audio
+            audioChunks = [];
+            if (currentAudioElement) {
+                currentAudioElement.pause();
+                currentAudioElement = null;
+            }
+            
+            while (audioContainer.firstChild) {
+                const oldUrl = audioContainer.firstChild.src;
+                URL.revokeObjectURL(oldUrl);
+                audioContainer.removeChild(audioContainer.firstChild);
+            }
+            
             generateBtn.disabled = true;
             statusDiv.textContent = 'Generating...';
             metricsDiv.textContent = '';
             progressContainer.style.display = 'block';
             progressBar.style.width = '0%';
->>>>>>> dcf0a8f4
-            
-            // Start a new session
-            const data = {
-                type: 'start_session',
+            
+            // Send the generation request
+            const requestData = {
+                type: 'generate',
+                text: textInput.value,
                 language: languageSelect.value
             };
-            console.log("Sending:", JSON.stringify(data));
-            socket.send(JSON.stringify(data));
-        });
-        
-        endBtn.addEventListener('click', function() {
-            // End the current session
-            const data = {
-                type: 'end_session'
-            };
-            console.log("Sending:", JSON.stringify(data));
-            socket.send(JSON.stringify(data));
-            
-<<<<<<< HEAD
-            endBtn.disabled = true;
-            sessionActive = false;
-=======
+            
             // Send the request
             socket.send(JSON.stringify(requestData));
->>>>>>> dcf0a8f4
         });
         
         // Connect when the page loads
